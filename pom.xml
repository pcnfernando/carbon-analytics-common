--- conflicted
+++ resolved
@@ -33,19 +33,15 @@
     <modules>
         <module>components/authentication</module>
         <module>components/data-bridge</module>
-<<<<<<< HEAD
-        <module>components/org.wso2.carbon.database.query.manager</module>
-        <module>features/data-bridge</module>
-        <module>features/org.wso2.carbon.database.query.manager.feature</module>
-=======
         <module>components/permission-provider</module>
         <module>features/authentication</module>
         <module>features/data-bridge</module>
         <module>features/permission-provider</module>
         <module>features/org.wso2.carbon.analytics-common.data-provider.feature</module>
->>>>>>> 5ba20f13
         <module>coverage-reports</module>
         <module>components/org.wso2.carbon.analytics-common.data-provider</module>
+        <module>components/org.wso2.carbon.database.query.manager</module>
+        <module>features/org.wso2.carbon.database.query.manager.feature</module>
     </modules>
 
     <build>
