--- conflicted
+++ resolved
@@ -505,7 +505,6 @@
         <apache.activemq.version>5.7.0</apache.activemq.version>
         <commons.io.version>2.4.0.wso2v1</commons.io.version>
         <commons.pool.version>1.5.6.wso2v1</commons.pool.version>
-<<<<<<< HEAD
         <commons.collections.version>3.0</commons.collections.version>
         <commons.logging.version>1.2</commons.logging.version>
         <guava.version>19.0</guava.version>
@@ -514,7 +513,6 @@
         <kryo.version>3.0.3</kryo.version>
         <spark.version>2.0.2</spark.version>
         <solr.version>6.2.1</solr.version>
-=======
         <gson.version>2.7</gson.version>
         <json.version>3.0.0.wso2v1</json.version>
         <libthrift.version>0.9.2.wso2v1</libthrift.version>
@@ -525,7 +523,6 @@
         <securevalut.version>1.0.0-wso2v2</securevalut.version>
 
         <siddhi.core.version>3.1.2</siddhi.core.version>
->>>>>>> a316da2f
 
         <slf4j.version>1.7.5</slf4j.version>
         <wso2.slf4j.version>1.5.10.wso2v1</wso2.slf4j.version>
@@ -581,14 +578,11 @@
         <javax.inject.version>1</javax.inject.version>
         <javax.servlet.version>3.1.0</javax.servlet.version>
         <jacoco.version>0.7.5.201505241946</jacoco.version>
-<<<<<<< HEAD
-=======
         <junit.version>4.10</junit.version>
 
         <libthrift.wso2.imp.pkg.version.range>[0.9.2.wso2v1, 1.0.0)</libthrift.wso2.imp.pkg.version.range>
         <disruptor.version.range>[2.10.0,3.4)</disruptor.version.range>
 
->>>>>>> a316da2f
     </properties>
 
 </project>