/*
 * Copyright (c) 2015, WSO2 Inc. (http://www.wso2.org) All Rights Reserved.
 *
 * WSO2 Inc. licenses this file to you under the Apache License,
 * Version 2.0 (the "License"); you may not use this file except
 * in compliance with the License.
 * You may obtain a copy of the License at
 *
 *     http://www.apache.org/licenses/LICENSE-2.0
 *
 * Unless required by applicable law or agreed to in writing,
 * software distributed under the License is distributed on an
 * "AS IS" BASIS, WITHOUT WARRANTIES OR CONDITIONS OF ANY
 * KIND, either express or implied.  See the License for the
 * specific language governing permissions and limitations
 * under the License.
 */
package org.wso2.carbon.event.publisher.core.internal;

import org.apache.commons.logging.Log;
import org.apache.commons.logging.LogFactory;
import org.apache.log4j.Logger;
import org.wso2.carbon.context.PrivilegedCarbonContext;
import org.wso2.carbon.databridge.commons.Attribute;
import org.wso2.carbon.databridge.commons.Event;
import org.wso2.carbon.databridge.commons.StreamDefinition;
import org.wso2.carbon.event.output.adapter.core.OutputEventAdapterService;
import org.wso2.carbon.event.output.adapter.core.exception.OutputEventAdapterException;
import org.wso2.carbon.event.processor.manager.core.EventManagementUtil;
import org.wso2.carbon.event.processor.manager.core.EventSync;
import org.wso2.carbon.event.processor.manager.core.Manager;
import org.wso2.carbon.event.processor.manager.core.config.HAConfiguration;
import org.wso2.carbon.event.processor.manager.core.config.ManagementModeInfo;
import org.wso2.carbon.event.processor.manager.core.config.Mode;
import org.wso2.carbon.event.publisher.core.config.EventPublisherConfiguration;
import org.wso2.carbon.event.publisher.core.config.EventPublisherConstants;
import org.wso2.carbon.event.publisher.core.exception.EventPublisherConfigurationException;
import org.wso2.carbon.event.publisher.core.exception.EventPublisherStreamValidationException;
import org.wso2.carbon.event.publisher.core.internal.ds.EventPublisherServiceValueHolder;
import org.wso2.carbon.event.publisher.core.internal.util.EventPublisherUtil;
import org.wso2.carbon.event.statistics.EventStatisticsMonitor;
import org.wso2.carbon.event.stream.core.WSO2EventConsumer;
import org.wso2.carbon.event.stream.core.exception.EventStreamConfigurationException;
<<<<<<< HEAD
import org.wso2.carbon.metrics.manager.Counter;
import org.wso2.carbon.metrics.manager.Level;
import org.wso2.carbon.metrics.manager.MetricManager;
import org.wso2.siddhi.core.event.Event;
=======
>>>>>>> d6abaed7

import java.util.ArrayList;
import java.util.HashMap;
import java.util.List;
import java.util.Map;
import java.util.TreeMap;

<<<<<<< HEAD
public class EventPublisher implements SiddhiEventConsumer, EventSync {
=======
public class EventPublisher implements WSO2EventConsumer, EventSync {

>>>>>>> d6abaed7
    private static final Log log = LogFactory.getLog(EventPublisher.class);
    private final boolean traceEnabled;
    private final boolean statisticsEnabled;
<<<<<<< HEAD
    private List<String> dynamicMessagePropertyList = new ArrayList<String>();
    private Counter eventCounter;
=======

    private List<String> dynamicMessagePropertyList = new ArrayList<String>();
>>>>>>> d6abaed7
    private Logger trace = Logger.getLogger(EventPublisherConstants.EVENT_TRACE_LOGGER);
    private EventPublisherConfiguration eventPublisherConfiguration = null;
    private int tenantId;
    private Map<String, Integer> propertyPositionMap = new TreeMap<String, Integer>();
    private OutputMapper outputMapper = null;
    private String streamId = null;
    private EventStatisticsMonitor statisticsMonitor;
    private String beforeTracerPrefix;
    private String afterTracerPrefix;
    private boolean dynamicMessagePropertyEnabled = false;
    private boolean customMappingEnabled = false;
    private boolean isPolled = false;
    private Mode mode = Mode.SingleNode;
    private String syncId;
    private boolean sendToOther = false;
    private StreamDefinition streamDefinition;
    private BlockingEventQueue eventQueue;

    public EventPublisher(EventPublisherConfiguration eventPublisherConfiguration)
            throws EventPublisherConfigurationException {
        this.eventPublisherConfiguration = eventPublisherConfiguration;
        this.customMappingEnabled = eventPublisherConfiguration.getOutputMapping().isCustomMappingEnabled();
        this.tenantId = PrivilegedCarbonContext.getThreadLocalCarbonContext().getTenantId();
        String metricId = EventPublisherConstants.METRICS_ROOT + "[+]." +
                EventPublisherConstants.METRICS_EVENT_PUBLISHERS + "[+]." +
                eventPublisherConfiguration.getEventPublisherName() + ".published-events";
        String inputStreamName = eventPublisherConfiguration.getFromStreamName();
        String inputStreamVersion = eventPublisherConfiguration.getFromStreamVersion();

        // Stream Definition must same for any event source,
        // There are cannot be different stream definition for same stream id in multiple event sourced.
        StreamDefinition inputStreamDefinition = null;

        try {
            inputStreamDefinition = EventPublisherServiceValueHolder.getEventStreamService().getStreamDefinition
                    (inputStreamName, inputStreamVersion);
        } catch (EventStreamConfigurationException e) {
            throw new EventPublisherConfigurationException("Cannot retrieve the stream definition from stream store :" +
                    " " + e.getMessage());
        }

        if (inputStreamDefinition == null) {
            throw new EventPublisherConfigurationException("No event stream exists for the corresponding stream name and " +
                    "version : " + inputStreamName + "-" + inputStreamVersion);
        }

        this.streamId = inputStreamDefinition.getStreamId();
        createPropertyPositionMap(inputStreamDefinition);
        outputMapper = EventPublisherServiceValueHolder.getMappingFactoryMap().get(eventPublisherConfiguration.
                getOutputMapping().getMappingType()).constructOutputMapper(eventPublisherConfiguration,
                propertyPositionMap, tenantId, inputStreamDefinition);

        Map<String, String> dynamicOutputAdapterProperties = eventPublisherConfiguration.getToAdapterDynamicProperties();
        for (Map.Entry<String, String> entry : dynamicOutputAdapterProperties.entrySet()) {
            Map.Entry pairs = (Map.Entry) entry;
            getDynamicOutputMessageProperties(pairs.getValue() != null ? pairs.getValue().toString() : "");
        }

        if (dynamicMessagePropertyList.size() > 0) {
            dynamicMessagePropertyEnabled = true;
        }

        try {
            EventPublisherServiceValueHolder.getEventStreamService().subscribe(this);
        } catch (EventStreamConfigurationException e) {
            throw new EventPublisherStreamValidationException("Stream " + streamId + " does not exist", streamId);
        }

        this.traceEnabled = eventPublisherConfiguration.isTracingEnabled();
        this.statisticsEnabled = eventPublisherConfiguration.isStatisticsEnabled();
        this.eventCounter = MetricManager.counter(metricId, Level.INFO, Level.INFO, Level.INFO);
        if (statisticsEnabled) {
            this.statisticsMonitor = EventPublisherServiceValueHolder.getEventStatisticsService().
                    getEventStatisticMonitor(tenantId, EventPublisherConstants.EVENT_PUBLISHER,
                            eventPublisherConfiguration.getEventPublisherName(), null);
        }
        if (traceEnabled) {
            this.beforeTracerPrefix = "TenantId : " + tenantId + ", " + EventPublisherConstants.EVENT_PUBLISHER +
                    " : " + eventPublisherConfiguration.getEventPublisherName() + ", " +
                    EventPublisherConstants.EVENT_STREAM + " : " +
                    EventPublisherUtil.getImportedStreamIdFrom(eventPublisherConfiguration) +
                    ", before processing " + System.getProperty("line.separator");

            this.afterTracerPrefix = "TenantId : " + tenantId + ", " + EventPublisherConstants.EVENT_PUBLISHER + " : " +
                    eventPublisherConfiguration.getEventPublisherName() + ", after processing " +
                    System.getProperty("line.separator");
        }

        OutputEventAdapterService eventAdapterService = EventPublisherServiceValueHolder.getOutputEventAdapterService();
        try {
            eventAdapterService.create(eventPublisherConfiguration.getToAdapterConfiguration());
        } catch (OutputEventAdapterException e) {
            throw new EventPublisherConfigurationException("Error in creating the output Adapter for Event Publisher :" +
                    eventPublisherConfiguration.getEventPublisherName() + ", " +
                    e.getMessage(), e);
        }
        try {
            isPolled = eventAdapterService.isPolled(eventPublisherConfiguration.getToAdapterConfiguration().getName());
        } catch (OutputEventAdapterException e) {
            throw new EventPublisherConfigurationException("Error in creating Event Publisher :" +
                    eventPublisherConfiguration.getEventPublisherName() + ", " +
                    e.getMessage(), e);
        }

        ManagementModeInfo managementModeInfo = EventPublisherServiceValueHolder.getEventManagementService().getManagementModeInfo();
        mode = managementModeInfo.getMode();
        if (mode == Mode.Distributed || mode == Mode.HA) {
            syncId = EventManagementUtil.constructEventSyncId(tenantId,
                    eventPublisherConfiguration.getToAdapterConfiguration().getName(),
                    Manager.ManagerType.Publisher);

            streamDefinition = EventManagementUtil.constructDatabridgeStreamDefinition(syncId, inputStreamDefinition);

            if (mode == Mode.Distributed && managementModeInfo.getDistributedConfiguration().isWorkerNode()) {
                sendToOther = true;
            } else if (mode == Mode.HA && managementModeInfo.getHaConfiguration().isWorkerNode()) {
                sendToOther = true;
                HAConfiguration haConfiguration = managementModeInfo.getHaConfiguration();
                eventQueue = new BlockingEventQueue(haConfiguration.getEventSyncPublisherMaxQueueSizeInMb(),
                        haConfiguration.getEventSyncPublisherQueueSize());
            }
            EventPublisherServiceValueHolder.getEventManagementService()
                    .registerEventSync(this, Manager.ManagerType.Publisher);
        }
    }

    public EventPublisherConfiguration getEventPublisherConfiguration() {
        return eventPublisherConfiguration;
    }

    public void sendEvent(Event event) {

        if (isPolled) {
            if (sendToOther) {
                EventPublisherServiceValueHolder.getEventManagementService()
                        .syncEvent(syncId, Manager.ManagerType.Publisher, event);
            }
            process(event);
        } else {
            if (!EventPublisherServiceValueHolder.getCarbonEventPublisherManagementService().isDrop()) {
                if (mode == Mode.HA) {
                    // Is queue not empty send events from last time.
                    long currentTime = EventPublisherServiceValueHolder.getEventManagementService().getClusterTimeInMillis();
                    if (!eventQueue.isEmpty()) {
                        long lastProcessedTime = EventPublisherServiceValueHolder.getEventManagementService()
                                .getLatestEventSentTime(eventPublisherConfiguration.getEventPublisherName(), tenantId);
                        while (!eventQueue.isEmpty()) {
                            EventWrapper eventWrapper = eventQueue.poll();
                            if (eventWrapper.getTimestampInMillis() > lastProcessedTime) {
                                process(eventWrapper.getEvent());
                            }
                        }
                    }
                    EventPublisherServiceValueHolder.getEventManagementService().updateLatestEventSentTime(
                            eventPublisherConfiguration.getEventPublisherName(), tenantId, currentTime);
                }
                process(event);
            } else {
                if (mode == Mode.HA) {
                    // Add to Queue.
                    long currentTime = EventPublisherServiceValueHolder.getEventManagementService().getClusterTimeInMillis();
                    EventWrapper eventWrapper = new EventWrapper(event, currentTime);
                    while (!eventQueue.offer(eventWrapper)) {
                        EventWrapper wrapper = eventQueue.poll();
                        if (log.isDebugEnabled()) {
                            log.debug("Dropping event arrived at " + wrapper.getTimestampInMillis() +
                                    " due to insufficient capacity at Event Publisher Queue, dropped event: " +
                                    wrapper.getEvent());
                        }
                    }

                    // Get last processed time and remove old events from the queue.
                    long lastProcessedTime = EventPublisherServiceValueHolder.getEventManagementService()
                            .getLatestEventSentTime(eventPublisherConfiguration.getEventPublisherName(), tenantId);

                    while (!eventQueue.isEmpty() && eventQueue.peek().getTimestampInMillis() <= lastProcessedTime) {
                        eventQueue.remove();
                    }
                }
            }
        }
    }

    private void createPropertyPositionMap(StreamDefinition streamDefinition) {
        List<Attribute> metaAttributeList = streamDefinition.getMetaData();
        List<Attribute> correlationAttributeList = streamDefinition.getCorrelationData();
        List<Attribute> payloadAttributeList = streamDefinition.getPayloadData();

        int propertyCount = 0;
        if (metaAttributeList != null) {
            for (Attribute attribute : metaAttributeList) {
                propertyPositionMap.put(EventPublisherConstants.PROPERTY_META_PREFIX + attribute.getName(), propertyCount);
                propertyCount++;
            }
        }

        if (correlationAttributeList != null) {
            for (Attribute attribute : correlationAttributeList) {
                propertyPositionMap.put(EventPublisherConstants.PROPERTY_CORRELATION_PREFIX + attribute.getName(), propertyCount);
                propertyCount++;
            }
        }

        if (payloadAttributeList != null) {
            for (Attribute attribute : payloadAttributeList) {
                propertyPositionMap.put(attribute.getName(), propertyCount);
                propertyCount++;
            }
        }
    }

    public String getStreamId() {
        return streamId;
    }

    @Override
    public void onEvent(Event event) {
        sendEvent(event);
    }

    @Override
    public void onAddDefinition(StreamDefinition definition) {

    }

    @Override
    public void onRemoveDefinition(StreamDefinition definition) {

    }

    private List<String> getDynamicOutputMessageProperties(String messagePropertyValue) {
        String text = messagePropertyValue;
        while (text.contains("{{") && text.indexOf("}}") > 0) {
            dynamicMessagePropertyList.add(text.substring(text.indexOf("{{") + 2, text.indexOf("}}")));
            text = text.substring(text.indexOf("}}") + 2);
        }
        return dynamicMessagePropertyList;
    }

    private void changeDynamicEventAdapterMessageProperties(Object[] eventData, Map<String, String> dynamicProperties) {
        for (String dynamicMessageProperty : dynamicMessagePropertyList) {
            if (eventData.length != 0 && dynamicMessageProperty != null) {
                int position = propertyPositionMap.get(dynamicMessageProperty);
                changePropertyValue(position, dynamicMessageProperty, eventData, dynamicProperties);
            }
        }
    }

    private void changePropertyValue(int position, String messageProperty, Object[] eventData,
                                     Map<String, String> dynamicProperties) {
        for (Map.Entry<String, String> entry : dynamicProperties.entrySet()) {
            String mapValue = "{{" + messageProperty + "}}";
            String regexValue = "\\{\\{" + messageProperty + "\\}\\}";
            String entryValue = entry.getValue();
            if (entryValue != null && entryValue.contains(mapValue)) {
                if (eventData[position] != null) {
                    entry.setValue(entryValue.replaceAll(regexValue, eventData[position].toString()));
                } else {
                    entry.setValue(entryValue.replaceAll(regexValue, ""));
                }
            }
        }
    }

    public void destroy() {
        if (mode == Mode.Distributed || mode == Mode.HA) {
            EventPublisherServiceValueHolder.getEventManagementService()
                    .unregisterEventSync(syncId, Manager.ManagerType.Publisher);
        }
        EventPublisherServiceValueHolder.getOutputEventAdapterService()
                .destroy(eventPublisherConfiguration.getEventPublisherName());
    }

    @Override
    public void process(Event event) {
        Map<String, String> dynamicProperties = new HashMap<String, String>(eventPublisherConfiguration.getToAdapterDynamicProperties());
        Object outObject;

        if (traceEnabled) {
            trace.info(beforeTracerPrefix + event);
        }
        if (statisticsEnabled) {
            statisticsMonitor.incrementResponse();
        }
        eventCounter.inc();

        try {
            if (customMappingEnabled) {
                outObject = outputMapper.convertToMappedInputEvent(EventPublisherUtil.convertToSiddhiEvent(event));
            } else {
                outObject = outputMapper.convertToTypedInputEvent(EventPublisherUtil.convertToSiddhiEvent(event));
            }
        } catch (EventPublisherConfigurationException e) {
            log.error("Cannot send " + event + " from " + eventPublisherConfiguration.getEventPublisherName(), e);
            return;
        }

        if (traceEnabled) {
            trace.info(afterTracerPrefix + outObject);
        }

        if (dynamicMessagePropertyEnabled) {
            changeDynamicEventAdapterMessageProperties(EventPublisherUtil.convertToSiddhiEvent(event).getData(), dynamicProperties);
        }

        OutputEventAdapterService eventAdapterService = EventPublisherServiceValueHolder.getOutputEventAdapterService();
        eventAdapterService.publish(eventPublisherConfiguration.getEventPublisherName(), dynamicProperties, outObject);
    }

    @Override
    public StreamDefinition getStreamDefinition() {
        return streamDefinition;
    }

    public void prepareDestroy() {
        if (EventPublisherServiceValueHolder.getEventManagementService().getManagementModeInfo().getMode() == Mode.HA &&
                EventPublisherServiceValueHolder.getEventManagementService().getManagementModeInfo()
                        .getHaConfiguration().isWorkerNode()) {
            EventPublisherServiceValueHolder.getEventManagementService().updateLatestEventSentTime(
                    eventPublisherConfiguration.getEventPublisherName(), tenantId,
                    EventPublisherServiceValueHolder.getEventManagementService().getClusterTimeInMillis());
        }
    }

    public class EventWrapper {
        private Event event;
        private long timestampInMillis;
        private int size;

        public EventWrapper(Event event, long timestamp) {
            this.event = event;
            this.timestampInMillis = timestamp;
        }

        public Event getEvent() {
            return event;
        }

        public int getSize() {
            return size;
        }

        public void setSize(int size) {
            this.size = size;
        }

        public long getTimestampInMillis() {
            return timestampInMillis;
        }
    }
}<|MERGE_RESOLUTION|>--- conflicted
+++ resolved
@@ -41,13 +41,9 @@
 import org.wso2.carbon.event.statistics.EventStatisticsMonitor;
 import org.wso2.carbon.event.stream.core.WSO2EventConsumer;
 import org.wso2.carbon.event.stream.core.exception.EventStreamConfigurationException;
-<<<<<<< HEAD
 import org.wso2.carbon.metrics.manager.Counter;
 import org.wso2.carbon.metrics.manager.Level;
 import org.wso2.carbon.metrics.manager.MetricManager;
-import org.wso2.siddhi.core.event.Event;
-=======
->>>>>>> d6abaed7
 
 import java.util.ArrayList;
 import java.util.HashMap;
@@ -55,22 +51,14 @@
 import java.util.Map;
 import java.util.TreeMap;
 
-<<<<<<< HEAD
-public class EventPublisher implements SiddhiEventConsumer, EventSync {
-=======
 public class EventPublisher implements WSO2EventConsumer, EventSync {
 
->>>>>>> d6abaed7
     private static final Log log = LogFactory.getLog(EventPublisher.class);
+
     private final boolean traceEnabled;
     private final boolean statisticsEnabled;
-<<<<<<< HEAD
     private List<String> dynamicMessagePropertyList = new ArrayList<String>();
     private Counter eventCounter;
-=======
-
-    private List<String> dynamicMessagePropertyList = new ArrayList<String>();
->>>>>>> d6abaed7
     private Logger trace = Logger.getLogger(EventPublisherConstants.EVENT_TRACE_LOGGER);
     private EventPublisherConfiguration eventPublisherConfiguration = null;
     private int tenantId;
