--- conflicted
+++ resolved
@@ -18,9 +18,5 @@
 
 stream=Stream Name
 version=Stream Version
-<<<<<<< HEAD
-receiving.events.duplicated.in.cluster=Receiving events duplicated in cluster
-=======
 events.duplicated.in.cluster=Is events duplicated in cluster
-events.duplicated.in.cluster.hint=This depends on how events are published to the server, 'true' only if multiple receiver URLs are defined in different receiver groups ({}).
->>>>>>> 63c95882
+events.duplicated.in.cluster.hint=This depends on how events are published to the server, 'true' only if multiple receiver URLs are defined in different receiver groups ({}).