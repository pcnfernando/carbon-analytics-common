--- conflicted
+++ resolved
@@ -32,11 +32,8 @@
 import org.osgi.service.component.annotations.ReferencePolicy;
 import org.slf4j.Logger;
 import org.slf4j.LoggerFactory;
-<<<<<<< HEAD
+import org.wso2.carbon.siddhi.editor.core.Workspace;
 import org.wso2.carbon.siddhi.editor.core.commons.metadata.DebugCallbackEvent;
-=======
-import org.wso2.carbon.siddhi.editor.core.Workspace;
->>>>>>> 4f416f97
 import org.wso2.carbon.siddhi.editor.core.commons.request.ValidationRequest;
 import org.wso2.carbon.siddhi.editor.core.commons.response.DebugRuntimeResponse;
 import org.wso2.carbon.siddhi.editor.core.commons.response.GeneralResponse;
@@ -64,22 +61,17 @@
 import java.io.InputStream;
 import java.io.OutputStreamWriter;
 import java.io.Writer;
-<<<<<<< HEAD
 import java.util.Arrays;
+import java.nio.file.Files;
+import java.nio.file.Paths;
+import java.util.Base64;
 import java.util.Map;
 import java.util.Set;
 import java.util.concurrent.ExecutorService;
 import java.util.concurrent.Executors;
 import java.util.concurrent.TimeUnit;
-=======
-import java.nio.file.Files;
-import java.nio.file.Paths;
-import java.util.Base64;
-import java.util.Map;
-import java.util.Set;
 import java.util.regex.Matcher;
 import java.util.regex.Pattern;
->>>>>>> 4f416f97
 
 import javax.ws.rs.GET;
 import javax.ws.rs.POST;
@@ -107,20 +99,17 @@
     private static final String STATUS = "status";
     private static final String SUCCESS = "success";
     private ServiceRegistration serviceRegistration;
-<<<<<<< HEAD
+    private Workspace workspace;
     private ExecutorService executorService = Executors
             .newScheduledThreadPool(
                     5, new ThreadFactoryBuilder()
                             .setNameFormat("Debugger-scheduler-thread-%d")
                             .build()
             );
-=======
-    private Workspace workspace;
 
     public ServiceComponent(){
         workspace = new LocalFSWorkspace();
     }
->>>>>>> 4f416f97
 
     private File getResourceAsFile(String resourcePath) {
         try {
