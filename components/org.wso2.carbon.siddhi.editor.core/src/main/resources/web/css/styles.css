/** Canvas related styles | -> End **/
/*//////////////////////////////////////////////////*/

.canvas-container{
    background-color: #fff;
    height: 100%;
}

header .brand h1 {
    font-size: 15px;
    text-transform: inherit;
}

.header {
    min-height: 30px;
}

header .brand {
    line-height: 30px;
    padding: 0 10px;
    vertical-align: middle;
    margin-right: 25px
}

.menu-bar {
    height: 30px;
}

.menu-group {
	line-height: 30px;
	font-size: 14px;
	padding: 0;
	min-height: initial;
}

.menu-bar .menu-group a:hover {
    background-color: #383838;
    color: #fff;
}

.menu-bar .menu-group a {
    transition: all 250ms ease 0s;
    line-height: 30px;
    padding: 0 8px;
    display: block;
}

.dropdown-menu {
    top: 94%;
}

.menu-group.open {
    background-color: #f17b31;
}

.menu-bar .menu-group.open a {
    color: #fff;
    font-weight: 300
}

.dropdown-menu {
    font-size: 14px;
    background: #333
}

.dropdown-menu > .menu-item-enabled > a {
    font-weight: 300;
}

.menu-bar .menu-group.open a:hover {
    background-color: #f17b31;
}

.menu-bar .menu-group .dropdown-menu > li > a:hover, .menu-bar .menu-group .dropdown-menu > li > a:focus {
    text-decoration: none;
    color: #f47b20;
    background-color: #000000;
}

.nav-tabs > li > a {
    font-size: 0.9em;
    padding: 1px 3px 0 10px;
}

.closeTab {
	margin: 0 0 0 15px;
	font-size: 18px

}

/* Editor Custom Styles */
.tab-pane .ace-twilight .ace_string {
    color: #629755;
}

.tab-pane .ace-twilight .ace_keyword, .tab-pane .ace-twilight .ace_meta {
    color: #9876aa;
}

.tab-pane .ace-twilight .ace_support {
    color: #ffc66d;
}

.tab-pane .ace-twilight .ace_constant, .tab-pane .ace-twilight .ace_constant.ace_character, .tab-pane .ace-twilight .ace_constant.ace_character.ace_escape, .tab-pane .ace-twilight .ace_constant.ace_other, .tab-pane .ace-twilight .ace_heading, .tab-pane .ace-twilight .ace_markup.ace_heading, .tab-pane .ace-twilight .ace_support.ace_constant {
    color: #cc7832;
}

.tab-pane .ace-twilight .ace_comment {
    color: #808080;
}

.tab-pane .ace-twilight .ace_numeric {
    color: #6897BB;
}

.tab-pane .ace_annotation {
    color: #BBB529;
}

a {
   color: #337ab7;
   text-decoration: none;
}
a:hover {
   color: #23527c;
   text-decoration: underline;
   background-color: transparent;
}
.body-welcome-container h2 {
   border-bottom: 1px solid #d7d7d7;
   padding-bottom: 5px;
}

.body-welcome-container {
   height: 200px
}

ul li, ul {
    list-style: outside none none;
    margin: 0;
    padding: 0;
}

<<<<<<< HEAD
header .brand h1 {
    display: inline;
    font-weight: 400;
}

.left-tool-bar .nav-tabs li a.event-simulator-activate-btn {
    padding-top: 8px;
}

.footer {
    background: #282b2f none repeat scroll 0 0;
=======
/* single simulator fixes */

.nav-tabs.single_configs > li > a {
    font-size: 1em;
    padding: 10px 15px;
}

.single_configs button.close  {
    position: static;
    line-height: 20px;
    font-size: 21px
}

.single_configs .error {
    color: #a94442
>>>>>>> e8ee7643
}<|MERGE_RESOLUTION|>--- conflicted
+++ resolved
@@ -9,6 +9,8 @@
 header .brand h1 {
     font-size: 15px;
     text-transform: inherit;
+    display: inline;
+    font-weight: 400;
 }
 
 .header {
@@ -141,19 +143,14 @@
     padding: 0;
 }
 
-<<<<<<< HEAD
-header .brand h1 {
-    display: inline;
-    font-weight: 400;
-}
-
 .left-tool-bar .nav-tabs li a.event-simulator-activate-btn {
     padding-top: 8px;
 }
 
 .footer {
     background: #282b2f none repeat scroll 0 0;
-=======
+}
+
 /* single simulator fixes */
 
 .nav-tabs.single_configs > li > a {
@@ -169,5 +166,4 @@
 
 .single_configs .error {
     color: #a94442
->>>>>>> e8ee7643
 }