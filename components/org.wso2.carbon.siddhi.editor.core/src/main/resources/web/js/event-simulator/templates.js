
<<<<<<< HEAD

var singleTemplate =
    '<form role="form" id="singleEventForm_{{dynamicId}}" class="singleEventForm"  data-id="{{dynamicId}}"' +
    ' data-toggle="loading" data-loading-style="overlay" data-loading-text="Sending event"> ' +
    '   <div class="form-group"> ' +
    '       <label for="single_siddhiAppName_{{dynamicId}}">' +
    '           Siddhi App Name ' +
    '       </label> ' +
    '       <select id="single_siddhiAppName_{{dynamicId}}" name="single_siddhiAppName_{{dynamicId}}"' +
    '       class="form-control"> ' +
    '       </select> ' +
    '       <div id ="single_siddhiAppName_{{dynamicId}}_mode"> ' +
    '       </div>' +
    '   </div> ' +
    '   <div class="form-group"> ' +
    '       <label for="single_streamName_{{dynamicId}}">' +
    '           Stream Name ' +
    '       </label> ' +
    '       <select id="single_streamName_{{dynamicId}}" name="single_streamName_{{dynamicId}}" ' +
    '       class="form-control"> ' +
    '       </select> ' +
    '       </div> ' +
    '   <div class="form-group"> ' +
    '       <label for="single_timestamp_{{dynamicId}}">' +
    '           Timestamp<span class="optional"> - optional</span></label> ' +
    '       <input type="text" class="form-control" id="single_timestamp_{{dynamicId}}"' +
    '       name="single_timestamp_{{dynamicId}}"> ' +
    '   </div> ' +
    '   <div class="form-group" id="single_attributes_{{dynamicId}}"> ' +
    '   </div> ' +
    '   <div class="form-group row" id="single_runDebugButtons_{{dynamicId}}"> ' +
    '   </div> ' +
    '   <div class="form-group"> ' +
    '       <button type="submit" class="btn btn-default" id="single_sendEvent_{{dynamicId}}" ' +
    '       name="single_sendEvent_{{dynamicId}}">' +
    '           Send ' +
    '       </button> ' +
    '   </div> ' +
    '</form>';

var indexTemplate =
    '<div class="sidebarTemp"> ' +
    '   <!-- Nav tabs --> ' +
    '   <ul class="nav nav-tabs" role="tablist"> ' +
    '       <li role="presentation" class="active"> ' +
    '           <a href="#singleEventConfigs" aria-controls="singleEventConfigs" role="tab" data-toggle="tab">' +
    '           Single ' +
    '           </a> ' +
    '       </li> ' +
    '   </ul> ' +
    '<!-- Tab panes --> ' +
    '   <div class="tab-content"> ' +
    '       <div role="tabpanel" class="tab-pane fade in active" id="singleEventConfigs"> ' +
    '           <div class="content"> ' +
    '               <h3>Single Simulation</h3> ' +
    '               <ul id="singleEventConfigTab" class="nav nav-tabs single_configs" role="tablist"> ' +
    '                   <li role="presentation" class="active" id="single_ListItem_1" data-id="1"> ' +
    '                       <a href="#singleEventContent_parent_1" id="singleEventConfig_1"' +
    '                       aria-controls="singleEventConfigs" role="tab" data-toggle="tab">' +
    '                       S1 ' +
    '                       </a> ' +
    '                   </li> ' +
    '                   <li id="addSingleEventForm" role="presentation"> ' +
    '                       <a>+</a> ' +
    '                   </li> ' +
    '               </ul> ' +
    '               <div id="singleEventConfigTabContent" class="tab-content"> ' +
    '                   <div role="tabpanel" class="tab-pane active" id="singleEventContent_parent_1"> ' +
    '                       <div class="content" id="singleEventContent_1"> ' +
    '                           <form role="form" id="singleEventForm_1" class="singleEventForm"  ' +
    '                           data-id="1" data-toggle="loading" data-loading-style="overlay"' +
    '                           data-loading-text="Sending event">' +
    '                               <div class="form-group"> ' +
    '                                   <label for="single_siddhiAppName_1">' +
    '                                       Siddhi App Name ' +
    '                                   </label> ' +
    '                                   <select id="single_siddhiAppName_1" name="single_siddhiAppName_1"' +
    '                                    class="form-control"> ' +
    '                                   </select> ' +
    '                                   <div id ="single_siddhiAppName_1_mode"> ' +
    '                                   </div>' +
    '                               </div> ' +
    '                               <div class="form-group"> ' +
    '                                   <label for="single_streamName_1">' +
    '                                   Stream Name ' +
    '                                   </label> ' +
    '                                   <select id="single_streamName_1" name="single_streamName_1" ' +
    '                                   class="form-control"> ' +
    '                                   </select> ' +
    '                               </div>' +
    '                               <div class="form-group"> ' +
    '                                   <label for="single_timestamp_1">' +
    '                                   Timestamp<span class="optional"> - optional</span> ' +
    '                                   </label> ' +
    '                                   <input type="text" class="form-control" id="single_timestamp_1" ' +
    '                                   name="single_timestamp_1"> ' +
    '                               </div> ' +
    '                               <div class="form-group" id="single_attributes_1">' +
    '                               </div> ' +
    '                               <div class="form-group row" id="single_runDebugButtons_1"> ' +
    '                               </div> ' +
    '                               <div class="form-group"> ' +
    '                                   <button type="submit" class="btn btn-default" id="single_sendEvent_1"' +
    '                                    name="single_sendEvent_1">' +
    '                                       Send ' +
    '                                   </button> ' +
    '                               </div> ' +
    '                           </form> ' +
    '                       </div> ' +
    '                   </div> ' +
    '               </div> ' +
    '           </div> ' +
    '       </div> ' +
    '   </div> ' +
    '</div>';

=======
>>>>>>> 020e1f72
String.prototype.replaceAll = function (search, replacement) {
    var target = this;
    return target.replace(new RegExp(search, 'g'), replacement);
};<|MERGE_RESOLUTION|>--- conflicted
+++ resolved
@@ -1,123 +1,4 @@
 
-<<<<<<< HEAD
-
-var singleTemplate =
-    '<form role="form" id="singleEventForm_{{dynamicId}}" class="singleEventForm"  data-id="{{dynamicId}}"' +
-    ' data-toggle="loading" data-loading-style="overlay" data-loading-text="Sending event"> ' +
-    '   <div class="form-group"> ' +
-    '       <label for="single_siddhiAppName_{{dynamicId}}">' +
-    '           Siddhi App Name ' +
-    '       </label> ' +
-    '       <select id="single_siddhiAppName_{{dynamicId}}" name="single_siddhiAppName_{{dynamicId}}"' +
-    '       class="form-control"> ' +
-    '       </select> ' +
-    '       <div id ="single_siddhiAppName_{{dynamicId}}_mode"> ' +
-    '       </div>' +
-    '   </div> ' +
-    '   <div class="form-group"> ' +
-    '       <label for="single_streamName_{{dynamicId}}">' +
-    '           Stream Name ' +
-    '       </label> ' +
-    '       <select id="single_streamName_{{dynamicId}}" name="single_streamName_{{dynamicId}}" ' +
-    '       class="form-control"> ' +
-    '       </select> ' +
-    '       </div> ' +
-    '   <div class="form-group"> ' +
-    '       <label for="single_timestamp_{{dynamicId}}">' +
-    '           Timestamp<span class="optional"> - optional</span></label> ' +
-    '       <input type="text" class="form-control" id="single_timestamp_{{dynamicId}}"' +
-    '       name="single_timestamp_{{dynamicId}}"> ' +
-    '   </div> ' +
-    '   <div class="form-group" id="single_attributes_{{dynamicId}}"> ' +
-    '   </div> ' +
-    '   <div class="form-group row" id="single_runDebugButtons_{{dynamicId}}"> ' +
-    '   </div> ' +
-    '   <div class="form-group"> ' +
-    '       <button type="submit" class="btn btn-default" id="single_sendEvent_{{dynamicId}}" ' +
-    '       name="single_sendEvent_{{dynamicId}}">' +
-    '           Send ' +
-    '       </button> ' +
-    '   </div> ' +
-    '</form>';
-
-var indexTemplate =
-    '<div class="sidebarTemp"> ' +
-    '   <!-- Nav tabs --> ' +
-    '   <ul class="nav nav-tabs" role="tablist"> ' +
-    '       <li role="presentation" class="active"> ' +
-    '           <a href="#singleEventConfigs" aria-controls="singleEventConfigs" role="tab" data-toggle="tab">' +
-    '           Single ' +
-    '           </a> ' +
-    '       </li> ' +
-    '   </ul> ' +
-    '<!-- Tab panes --> ' +
-    '   <div class="tab-content"> ' +
-    '       <div role="tabpanel" class="tab-pane fade in active" id="singleEventConfigs"> ' +
-    '           <div class="content"> ' +
-    '               <h3>Single Simulation</h3> ' +
-    '               <ul id="singleEventConfigTab" class="nav nav-tabs single_configs" role="tablist"> ' +
-    '                   <li role="presentation" class="active" id="single_ListItem_1" data-id="1"> ' +
-    '                       <a href="#singleEventContent_parent_1" id="singleEventConfig_1"' +
-    '                       aria-controls="singleEventConfigs" role="tab" data-toggle="tab">' +
-    '                       S1 ' +
-    '                       </a> ' +
-    '                   </li> ' +
-    '                   <li id="addSingleEventForm" role="presentation"> ' +
-    '                       <a>+</a> ' +
-    '                   </li> ' +
-    '               </ul> ' +
-    '               <div id="singleEventConfigTabContent" class="tab-content"> ' +
-    '                   <div role="tabpanel" class="tab-pane active" id="singleEventContent_parent_1"> ' +
-    '                       <div class="content" id="singleEventContent_1"> ' +
-    '                           <form role="form" id="singleEventForm_1" class="singleEventForm"  ' +
-    '                           data-id="1" data-toggle="loading" data-loading-style="overlay"' +
-    '                           data-loading-text="Sending event">' +
-    '                               <div class="form-group"> ' +
-    '                                   <label for="single_siddhiAppName_1">' +
-    '                                       Siddhi App Name ' +
-    '                                   </label> ' +
-    '                                   <select id="single_siddhiAppName_1" name="single_siddhiAppName_1"' +
-    '                                    class="form-control"> ' +
-    '                                   </select> ' +
-    '                                   <div id ="single_siddhiAppName_1_mode"> ' +
-    '                                   </div>' +
-    '                               </div> ' +
-    '                               <div class="form-group"> ' +
-    '                                   <label for="single_streamName_1">' +
-    '                                   Stream Name ' +
-    '                                   </label> ' +
-    '                                   <select id="single_streamName_1" name="single_streamName_1" ' +
-    '                                   class="form-control"> ' +
-    '                                   </select> ' +
-    '                               </div>' +
-    '                               <div class="form-group"> ' +
-    '                                   <label for="single_timestamp_1">' +
-    '                                   Timestamp<span class="optional"> - optional</span> ' +
-    '                                   </label> ' +
-    '                                   <input type="text" class="form-control" id="single_timestamp_1" ' +
-    '                                   name="single_timestamp_1"> ' +
-    '                               </div> ' +
-    '                               <div class="form-group" id="single_attributes_1">' +
-    '                               </div> ' +
-    '                               <div class="form-group row" id="single_runDebugButtons_1"> ' +
-    '                               </div> ' +
-    '                               <div class="form-group"> ' +
-    '                                   <button type="submit" class="btn btn-default" id="single_sendEvent_1"' +
-    '                                    name="single_sendEvent_1">' +
-    '                                       Send ' +
-    '                                   </button> ' +
-    '                               </div> ' +
-    '                           </form> ' +
-    '                       </div> ' +
-    '                   </div> ' +
-    '               </div> ' +
-    '           </div> ' +
-    '       </div> ' +
-    '   </div> ' +
-    '</div>';
-
-=======
->>>>>>> 020e1f72
 String.prototype.replaceAll = function (search, replacement) {
     var target = this;
     return target.replace(new RegExp(search, 'g'), replacement);
