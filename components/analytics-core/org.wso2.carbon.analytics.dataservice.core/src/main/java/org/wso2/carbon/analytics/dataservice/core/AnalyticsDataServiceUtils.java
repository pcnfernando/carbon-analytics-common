--- conflicted
+++ resolved
@@ -18,8 +18,6 @@
  */
 package org.wso2.carbon.analytics.dataservice.core;
 
-<<<<<<< HEAD
-=======
 import java.util.ArrayList;
 import java.util.LinkedHashMap;
 import java.util.HashSet;
@@ -28,7 +26,6 @@
 import java.util.Map;
 import java.util.Set;
 
->>>>>>> e1822244
 import org.apache.commons.collections.IteratorUtils;
 import org.wso2.carbon.analytics.dataservice.commons.AnalyticsDataResponse;
 import org.wso2.carbon.analytics.datasource.commons.AnalyticsSchema;
@@ -36,14 +33,6 @@
 import org.wso2.carbon.analytics.datasource.commons.Record;
 import org.wso2.carbon.analytics.datasource.commons.RecordGroup;
 import org.wso2.carbon.analytics.datasource.commons.exception.AnalyticsException;
-
-import java.util.ArrayList;
-import java.util.HashSet;
-import java.util.Iterator;
-import java.util.LinkedHashMap;
-import java.util.List;
-import java.util.Map;
-import java.util.Set;
 
 /**
  * Analytics data service utilities.
@@ -73,11 +62,7 @@
         newPrimaryKeys.addAll(primaryKeys);
         Map<String, ColumnDefinition> newColumns = existingSchema.getColumns();
         if (newColumns == null) {
-<<<<<<< HEAD
-            newColumns = new LinkedHashMap<>();
-=======
             newColumns = new LinkedHashMap<String, ColumnDefinition>();
->>>>>>> e1822244
         }
         ColumnDefinition targetColumn;
         for (ColumnDefinition column : columns) {
