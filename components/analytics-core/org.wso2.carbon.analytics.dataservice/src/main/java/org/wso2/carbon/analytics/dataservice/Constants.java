--- conflicted
+++ resolved
@@ -18,7 +18,7 @@
 package org.wso2.carbon.analytics.dataservice;
 
 /**
- * This class hold constants that required for data service.
+ * This class hold constants that required for data service
  */
 public class Constants {
     
@@ -37,12 +37,5 @@
     public static final String INCLUDE_CLASS_SPLITTER = "###";
     public static final String DISABLE_ANALYTICS_DATA_PURGING_JVM_OPTION = "disableDataPurging";
     public static final int RECORDS_BATCH_SIZE = 1000;
-<<<<<<< HEAD
-
-    public enum AGGREGATES {
-        SUM, AVG, MIN, MAX, COUNT
-    }
-=======
     
->>>>>>> dbfbd55d
 }