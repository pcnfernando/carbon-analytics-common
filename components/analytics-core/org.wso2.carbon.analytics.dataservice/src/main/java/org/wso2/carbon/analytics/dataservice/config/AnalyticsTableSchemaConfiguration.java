/*
*  Copyright (c) 2015, WSO2 Inc. (http://www.wso2.org) All Rights Reserved.
*
*  WSO2 Inc. licenses this file to you under the Apache License,
*  Version 2.0 (the "License"); you may not use this file except
*  in compliance with the License.
*  You may obtain a copy of the License at
*
*    http://www.apache.org/licenses/LICENSE-2.0
*
* Unless required by applicable law or agreed to in writing,
* software distributed under the License is distributed on an
* "AS IS" BASIS, WITHOUT WARRANTIES OR CONDITIONS OF ANY
* KIND, either express or implied.  See the License for the
* specific language governing permissions and limitations
* under the License.
*/
package org.wso2.carbon.analytics.dataservice.config;

import org.wso2.carbon.analytics.datasource.commons.AnalyticsSchema;
import org.wso2.carbon.analytics.datasource.commons.ColumnDefinition;

import javax.xml.bind.annotation.XmlElement;
import javax.xml.bind.annotation.XmlRootElement;
import java.util.ArrayList;
import java.util.List;

/**
 * JAXB configuration class for the analytics table schema for the Carbon application deployer.
 */
@XmlRootElement(name = "AnalyticsTableSchema")
public class AnalyticsTableSchemaConfiguration {
    private List<AnalyticsColumnDefinition> columnDefinitions;

    @XmlElement(name = "ColumnDefinition")
    public List<AnalyticsColumnDefinition> getColumnDefinitions() {
        return columnDefinitions;
    }

    public void setColumnDefinitions(List<AnalyticsColumnDefinition> columnDefinitions) {
        this.columnDefinitions = columnDefinitions;
    }

<<<<<<< HEAD
    private List<ColumnDefinition> getColumns() {
        List<ColumnDefinition> indexCols = new ArrayList<>();
=======
    private List<ColumnDefinition> getAnalyticsSchemaColumns() {
       List<ColumnDefinition> schemaColumns = new ArrayList<>();
>>>>>>> f3591684
        if (columnDefinitions != null) {
            for (AnalyticsColumnDefinition schemaColumn : columnDefinitions) {
                ColumnDefinition columnDefinition = new ColumnDefinition();
                columnDefinition.setName(schemaColumn.columnName);
                columnDefinition.setIndexed(schemaColumn.indexed);
                columnDefinition.setScoreParam(schemaColumn.scoreParam);
                columnDefinition.setType(schemaColumn.type);
<<<<<<< HEAD
                indexCols.add(columnDefinition);
            }
        }
        return indexCols;
=======
                schemaColumns.add(columnDefinition);
            }
        }
        return schemaColumns;
>>>>>>> f3591684
    }

    private List<String> getPrimaryKeys(){
        List<String> primaryKeys = new ArrayList<>();
        if (columnDefinitions != null){
            for (AnalyticsColumnDefinition schemaColumn: columnDefinitions){
                if (schemaColumn.isPrimaryKey()){
                    primaryKeys.add(schemaColumn.getColumnName());
                }
            }
        }
        return primaryKeys;
    }

    public AnalyticsSchema getAnalyticsSchema() {
<<<<<<< HEAD
        return new AnalyticsSchema(getColumns(), getPrimaryKeys());
=======
        return new AnalyticsSchema(getAnalyticsSchemaColumns(), getPrimaryKeys());
>>>>>>> f3591684
    }

    public static class AnalyticsColumnDefinition {
        private String columnName;
        private AnalyticsSchema.ColumnType type;
        private boolean scoreParam = false;
        private boolean indexed = false;
        private boolean primaryKey = false;

        @XmlElement(name = "Name")
        public String getColumnName() {
            return columnName;
        }

        public void setColumnName(String columnName) {
            this.columnName = columnName;
        }

        @XmlElement(name = "Type")
        public AnalyticsSchema.ColumnType getType() {
            return type;
        }

        public void setType(AnalyticsSchema.ColumnType indexType) {
            this.type = indexType;
        }

        @XmlElement(name = "EnableScoreParam")
        public boolean isScoreParam() {
            return scoreParam;
        }

        public void setScoreParam(boolean scoreParam) {
            this.scoreParam = scoreParam;
        }

        @XmlElement(name = "EnableIndexing")
        public boolean isIndexed() {
            return indexed;
        }

        public void setIndexed(boolean indexed) {
            this.indexed = indexed;
        }

        @XmlElement (name = "IsPrimaryKey")
        public boolean isPrimaryKey() {
            return primaryKey;
        }

        public void setPrimaryKey(boolean primaryKey) {
            this.primaryKey = primaryKey;
        }
    }
}<|MERGE_RESOLUTION|>--- conflicted
+++ resolved
@@ -41,13 +41,8 @@
         this.columnDefinitions = columnDefinitions;
     }
 
-<<<<<<< HEAD
-    private List<ColumnDefinition> getColumns() {
-        List<ColumnDefinition> indexCols = new ArrayList<>();
-=======
     private List<ColumnDefinition> getAnalyticsSchemaColumns() {
        List<ColumnDefinition> schemaColumns = new ArrayList<>();
->>>>>>> f3591684
         if (columnDefinitions != null) {
             for (AnalyticsColumnDefinition schemaColumn : columnDefinitions) {
                 ColumnDefinition columnDefinition = new ColumnDefinition();
@@ -55,17 +50,10 @@
                 columnDefinition.setIndexed(schemaColumn.indexed);
                 columnDefinition.setScoreParam(schemaColumn.scoreParam);
                 columnDefinition.setType(schemaColumn.type);
-<<<<<<< HEAD
-                indexCols.add(columnDefinition);
-            }
-        }
-        return indexCols;
-=======
                 schemaColumns.add(columnDefinition);
             }
         }
         return schemaColumns;
->>>>>>> f3591684
     }
 
     private List<String> getPrimaryKeys(){
@@ -81,11 +69,7 @@
     }
 
     public AnalyticsSchema getAnalyticsSchema() {
-<<<<<<< HEAD
-        return new AnalyticsSchema(getColumns(), getPrimaryKeys());
-=======
         return new AnalyticsSchema(getAnalyticsSchemaColumns(), getPrimaryKeys());
->>>>>>> f3591684
     }
 
     public static class AnalyticsColumnDefinition {
