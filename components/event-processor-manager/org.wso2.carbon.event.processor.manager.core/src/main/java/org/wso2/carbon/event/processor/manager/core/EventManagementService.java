--- conflicted
+++ resolved
@@ -52,16 +52,20 @@
      * @param type   syncing event type
      * @param event  the event which is syncing with the other node
      */
-<<<<<<< HEAD
-    void syncEvent(String syncId, Event event);
-    
+    void syncEvent(String syncId, Manager.ManagerType type, Event event);
+
+    /**
+     * This method registers the events in the EventPublisher which needed to be synced
+     * 
+     * @param eventSync contains the stream id
+     */
     void registerEventSync(EventSync eventSync);
-=======
-    public void syncEvent(String syncId, Manager.ManagerType type, Event event);
 
-    public void registerEventSync(EventSync eventSync);
->>>>>>> 10f8507b
-
+    /**
+     * This method unregisters the events in the EventPublisher which scheduled to be synced
+     * 
+     * @param syncId id of the events to be synced by the EventPublisher
+     */
     void unregisterEventSync(String syncId);
 
     /**
