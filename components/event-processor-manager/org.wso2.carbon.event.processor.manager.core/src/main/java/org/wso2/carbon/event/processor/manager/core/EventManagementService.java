/*
 * Copyright (c) 2015, WSO2 Inc. (http://www.wso2.org) All Rights Reserved.
 *
 * Licensed under the Apache License, Version 2.0 (the "License");
 * you may not use this file except in compliance with the License.
 * You may obtain a copy of the License at
 *
 *     http://www.apache.org/licenses/LICENSE-2.0
 *
 * Unless required by applicable law or agreed to in writing, software
 * distributed under the License is distributed on an "AS IS" BASIS,
 * WITHOUT WARRANTIES OR CONDITIONS OF ANY KIND, either express or implied.
 * See the License for the specific language governing permissions and
 * limitations under the License.
 */

package org.wso2.carbon.event.processor.manager.core;

import org.wso2.carbon.event.processor.manager.core.config.ManagementModeInfo;
import org.wso2.siddhi.core.event.Event;

public interface EventManagementService {

    /**
     * This method returns the {@link ManagementModeInfo} which contains the node type and its configurations
     * @return {@link ManagementModeInfo}
     */
    public ManagementModeInfo getManagementModeInfo();

    /**
     * This method specifies the node type
     * @param manager   manager node can be either a {@link EventProcessorManagementService},
     *                  {@link EventReceiverManagementService} or {@link EventPublisherManagementService}
     */
    public void subscribe(Manager manager);

    /**
     * This method unsubscribes the node according to the {@link Manager} type
     * @param manager   manager node can be either a {@link EventProcessorManagementService},
     *                  {@link EventReceiverManagementService} or {@link EventPublisherManagementService}
     */
    public void unsubscribe(Manager manager);

<<<<<<< HEAD
    /**
     * This method syncs a particular event with the other node. Depending on the node type and address, the events
     * will be sent
     * @param syncId    stream id for which StreamRuntimeInfo needed in the StreamRuntimeInfo map
     * @param type      node type
     * @param event     the event which is syncing with the other node
     */
    public void syncEvent(String syncId, Manager.ManagerType type, Event event);
=======
    public void syncEvent(String syncId, Event event);
>>>>>>> effa11b4


    /**
     * This method registers the events in the EventPublisher which needed to be synced
     * @param eventSync contains the stream id
     */
    public void registerEventSync(EventSync eventSync);

    /**
     * This method unregisters the events in the EventPublisher which scheduled to be synced
     * @param syncId id of the events to be synced by the EventPublisher
     */
    public void unregisterEventSync(String syncId);

    /**
     * This method updates the hazelcast map with the latest processed event details
     * @param publisherName event publisher name
     * @param tenantId      tenant id
     * @param timestamp     hazelcast cluster time
     */
    public void updateLatestEventSentTime(String publisherName, int tenantId, long timestamp);

    /**
     * This method gets the latest event processed time
     * @param publisherName event publisher name
     * @param tenantId      tenant id
     */
    public long getLatestEventSentTime(String publisherName, int tenantId);

    /**
     * This method return hazelcast cluster time
     */
    public long getClusterTimeInMillis();

}<|MERGE_RESOLUTION|>--- conflicted
+++ resolved
@@ -41,30 +41,16 @@
      */
     public void unsubscribe(Manager manager);
 
-<<<<<<< HEAD
     /**
      * This method syncs a particular event with the other node. Depending on the node type and address, the events
      * will be sent
      * @param syncId    stream id for which StreamRuntimeInfo needed in the StreamRuntimeInfo map
-     * @param type      node type
      * @param event     the event which is syncing with the other node
      */
-    public void syncEvent(String syncId, Manager.ManagerType type, Event event);
-=======
     public void syncEvent(String syncId, Event event);
->>>>>>> effa11b4
-
-
-    /**
-     * This method registers the events in the EventPublisher which needed to be synced
-     * @param eventSync contains the stream id
-     */
+    
     public void registerEventSync(EventSync eventSync);
 
-    /**
-     * This method unregisters the events in the EventPublisher which scheduled to be synced
-     * @param syncId id of the events to be synced by the EventPublisher
-     */
     public void unregisterEventSync(String syncId);
 
     /**
