/*
 * Copyright (c) 2015, WSO2 Inc. (http://www.wso2.org) All Rights Reserved.
 *
 * WSO2 Inc. licenses this file to you under the Apache License,
 * Version 2.0 (the "License"); you may not use this file except
 * in compliance with the License.
 * You may obtain a copy of the License at
 *
 *     http://www.apache.org/licenses/LICENSE-2.0
 *
 * Unless required by applicable law or agreed to in writing,
 * software distributed under the License is distributed on an
 * "AS IS" BASIS, WITHOUT WARRANTIES OR CONDITIONS OF ANY
 * KIND, either express or implied.  See the License for the
 * specific language governing permissions and limitations
 * under the License.
 */

package org.wso2.carbon.event.processor.manager.commons.transport.server;

import org.apache.log4j.Logger;
import org.wso2.carbon.event.processor.manager.commons.transport.common.EventServerUtils;
import org.wso2.carbon.event.processor.manager.commons.transport.common.StreamRuntimeInfo;
import org.wso2.siddhi.query.api.definition.Attribute;
import org.wso2.siddhi.query.api.definition.StreamDefinition;

import java.io.BufferedInputStream;
import java.io.EOFException;
import java.io.IOException;
import java.net.ServerSocket;
import java.net.Socket;
import java.nio.ByteBuffer;
import java.util.ArrayList;
import java.util.List;
import java.util.Map;
import java.util.concurrent.ConcurrentHashMap;
import java.util.concurrent.ExecutorService;
import java.util.concurrent.Executors;

public class TCPEventServer {
    private static Logger log = Logger.getLogger(TCPEventServer.class);
    private TCPEventServerConfig tcpEventServerConfig = new TCPEventServerConfig(7211);
    private ExecutorService executorService;
    private StreamCallback streamCallback;
    private ConnectionCallback connectionCallback;
    private ServerWorker serverWorker;
    private Map<String, StreamRuntimeInfo> streamRuntimeInfoMap = new ConcurrentHashMap<String, StreamRuntimeInfo>();

<<<<<<< HEAD
    public TCPEventServer(TCPEventServerConfig TCPEventServerConfig, StreamCallback streamCallback, ConnectionCallback connectionCallback) {
//        EventManagementService.
        this.TCPEventServerConfig = TCPEventServerConfig;
=======
    public TCPEventServer(TCPEventServerConfig tcpEventServerConfig, StreamCallback streamCallback) {
        this.tcpEventServerConfig = tcpEventServerConfig;
>>>>>>> 12895aa8
        this.streamCallback = streamCallback;
        this.connectionCallback = connectionCallback;
        this.serverWorker = new ServerWorker();
        this.executorService = Executors.newCachedThreadPool();
    }

    public void addStreamDefinition(StreamDefinition streamDefinition) {
        String streamId = streamDefinition.getId();
        this.streamRuntimeInfoMap.put(streamId, EventServerUtils.createStreamRuntimeInfo(streamDefinition));
    }

    public void removeStreamDefinition(String streamId) {
        this.streamRuntimeInfoMap.remove(streamId);
    }

    public void start() {
        if (!serverWorker.isRunning()) {
            new Thread(serverWorker).start();
        }
    }

    public void shutdown() {
        serverWorker.shutdownServerWorker();
    }

    private class ServerWorker implements Runnable {
        private ServerSocket receiverSocket;
        private boolean isRunning = false;

        public boolean isRunning() {
            return isRunning;
        }

        public void shutdownServerWorker() {
            isRunning = false;
            try {
                receiverSocket.close();
            } catch (IOException e) {
                log.error("Error occurred while trying to shutdown socket: " + e.getMessage(), e);
            }
        }

        @Override
        public void run() {
            try {
                log.info("EventServer starting event listener on port " + tcpEventServerConfig.getPort());
                isRunning = true;
                receiverSocket = new ServerSocket(tcpEventServerConfig.getPort());
                while (isRunning) {
                    final Socket connectionSocket = receiverSocket.accept();
<<<<<<< HEAD
                    if(connectionCallback != null){
                        connectionCallback.onConnect();
                    }
                    pool.execute(new ListenerProcessor(connectionSocket));
=======
                    connectionSocket.setKeepAlive(true);
                    executorService.execute(new ListenerProcessor(connectionSocket));
>>>>>>> 12895aa8
                }
            } catch (Throwable e) {
                if (isRunning) {
                    log.error("Error while the server was listening for events: " + e.getMessage(), e);
                } else {
                    // Server shutdown has been triggered with a call to socket.close().
                    // socket.accept() is expected to throw SocketException
                    log.info("EventServer stopped listening for socket connections, " + e.getMessage());
                    if (log.isDebugEnabled()) {
                        log.debug("EventServer stopped listening for socket connections", e);
                    }
                }
            } finally {
                isRunning = false;
            }
        }

        private class ListenerProcessor implements Runnable {

            private final Socket connectionSocket;

            public ListenerProcessor(Socket connectionSocket) {
                this.connectionSocket = connectionSocket;
            }

            @Override
            public void run() {
                try {
                    BufferedInputStream in = new BufferedInputStream(connectionSocket.getInputStream());
                    while (true) {

                        byte[] streamNameByteSize = loadData(in, new byte[4]);
                        ByteBuffer sizeBuf = ByteBuffer.wrap(streamNameByteSize);
                        int streamNameSize = sizeBuf.getInt();
                        byte[] streamNameData = loadData(in, new byte[streamNameSize]);
                        String streamId = new String(streamNameData, 0, streamNameData.length);
                        StreamRuntimeInfo streamRuntimeInfo = streamRuntimeInfoMap.get(streamId);

                        Object[] eventData = new Object[streamRuntimeInfo.getNoOfAttributes()];
                        byte[] fixedMessageData = loadData(in, new byte[8 + streamRuntimeInfo.getFixedMessageSize()]);

                        ByteBuffer bbuf = ByteBuffer.wrap(fixedMessageData, 0, fixedMessageData.length);
                        long timestamp = bbuf.getLong();

                        List<Integer> stringValueSizes = new ArrayList<>();
                        Attribute.Type[] attributeTypes = streamRuntimeInfo.getAttributeTypes();
                        for (int i = 0; i < attributeTypes.length; i++) {
                            Attribute.Type type = attributeTypes[i];
                            switch (type) {
                                case INT:
                                    eventData[i] = bbuf.getInt();
                                    continue;
                                case LONG:
                                    eventData[i] = bbuf.getLong();
                                    continue;
                                case BOOL:
                                    eventData[i] = bbuf.get() == 1;
                                    continue;
                                case FLOAT:
                                    eventData[i] = bbuf.getFloat();
                                    continue;
                                case DOUBLE:
                                    eventData[i] = bbuf.getDouble();
                                    continue;
                                case STRING:
                                    int size = bbuf.getInt();
                                    stringValueSizes.add(size);
                            }
                        }

                        int stringSizePosition = 0;
                        for (int i = 0; i < attributeTypes.length; i++) {
                            Attribute.Type type = attributeTypes[i];
                            if (Attribute.Type.STRING == type) {
                                byte[] stringData = loadData(in, new byte[stringValueSizes.get(stringSizePosition)]);
                                stringSizePosition++;
                                eventData[i] = new String(stringData, 0, stringData.length);
                            }
                        }
                        streamCallback.receive(streamId, timestamp, eventData);
                    }
                } catch (EOFException e) {
                    log.info("Closing listener socket. " + e.getMessage());
                } catch (IOException e) {
                    log.error("Error reading data from receiver socket:" + e.getMessage(), e);
                } catch (Throwable t) {
                    log.error("Error :" + t.getMessage(), t);
                } finally {
                    if(connectionCallback != null){
                        connectionCallback.onClose();
                    }
                }
            }

            /**
             * Returns the number of bytes that were read by the stream.
             * This method does not return if the stream is closed from remote end.
             *
             * @param in the input stream to be read
             * @return the number of bytes read
             * @throws java.io.IOException
             */
            private int loadData(BufferedInputStream in) throws IOException {
                int byteData = in.read();
                if (byteData != -1) {
                    return byteData;
                } else {
                    throw new EOFException("Connection closed from remote end.");
                }
            }

            private byte[] loadData(BufferedInputStream in, byte[] dataArray) throws IOException {

                int start = 0;
                while (true) {
                    int readCount = in.read(dataArray, start, dataArray.length - start);
                    if (readCount != -1) {
                        start += readCount;
                        if (start == dataArray.length) {
                            return dataArray;
                        }
                    } else {
                        throw new EOFException("Connection closed from remote end.");
                    }
                }
            }

        }
    }
}<|MERGE_RESOLUTION|>--- conflicted
+++ resolved
@@ -46,14 +46,8 @@
     private ServerWorker serverWorker;
     private Map<String, StreamRuntimeInfo> streamRuntimeInfoMap = new ConcurrentHashMap<String, StreamRuntimeInfo>();
 
-<<<<<<< HEAD
     public TCPEventServer(TCPEventServerConfig TCPEventServerConfig, StreamCallback streamCallback, ConnectionCallback connectionCallback) {
-//        EventManagementService.
-        this.TCPEventServerConfig = TCPEventServerConfig;
-=======
-    public TCPEventServer(TCPEventServerConfig tcpEventServerConfig, StreamCallback streamCallback) {
-        this.tcpEventServerConfig = tcpEventServerConfig;
->>>>>>> 12895aa8
+        this.tcpEventServerConfig = TCPEventServerConfig;
         this.streamCallback = streamCallback;
         this.connectionCallback = connectionCallback;
         this.serverWorker = new ServerWorker();
@@ -104,15 +98,11 @@
                 receiverSocket = new ServerSocket(tcpEventServerConfig.getPort());
                 while (isRunning) {
                     final Socket connectionSocket = receiverSocket.accept();
-<<<<<<< HEAD
                     if(connectionCallback != null){
                         connectionCallback.onConnect();
                     }
-                    pool.execute(new ListenerProcessor(connectionSocket));
-=======
                     connectionSocket.setKeepAlive(true);
                     executorService.execute(new ListenerProcessor(connectionSocket));
->>>>>>> 12895aa8
                 }
             } catch (Throwable e) {
                 if (isRunning) {
