--- conflicted
+++ resolved
@@ -559,8 +559,6 @@
         }
         return aggregatedRecords;
     }
-<<<<<<< HEAD
-=======
 
     public static List<SortByField> getSortedFields(List<SortByFieldBean> sortByFieldBeans)
             throws AnalyticsException {
@@ -600,5 +598,4 @@
         }
         return sort;
     }
->>>>>>> 568f920c
 }